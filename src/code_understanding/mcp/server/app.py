--- conflicted
+++ resolved
@@ -6,12 +6,7 @@
 import json
 import logging
 import sys
-<<<<<<< HEAD
-=======
-import asyncio
 from pathlib import Path
-import click
->>>>>>> 5c28eb31
 from typing import List, Optional
 
 import click
@@ -40,17 +35,11 @@
 
 
 def create_mcp_server(config: ServerConfig = None) -> FastMCP:
-    """Create and configure the MCP server instance."""
+    """Create and configure the MCP server instance"""
     if config is None:
         config = load_config()
 
-<<<<<<< HEAD
-    # FastMCP created without monkey-patching
-
-    server = FastMCP(name=config.name)
-=======
     server = FastMCP(name=config.name, instructions=_SERVER_INSTRUCTIONS)
->>>>>>> 5c28eb31
 
     # Initialize core components
     repo_manager = RepositoryManager(config.repository)
@@ -70,7 +59,6 @@
     """Register all MCP tools with the server."""
 
     @mcp_server.tool(name="get_repo_file_content")
-<<<<<<< HEAD
     async def get_repo_file_content(
         repo_path: str,
         resource_path: Optional[str] = None,
@@ -107,53 +95,6 @@
         Note:
             Directory listings are not recursive - they only show immediate contents.
             To explore subdirectories, make additional calls with the subdirectory path.
-=======
-    async def get_repo_file_content(repo_path: str, resource_path: Optional[str] = None, branch: Optional[str] = None, cache_strategy: str = "shared") -> dict:
-        """Retrieve file contents or list directory entries from a cached repository.
-
-        Usage overview
-        --------------
-        1. Start with :func:`list_repository_branches` to discover cached entries and reuse the
-           existing ``cache_strategy``/``branch`` pairing when available.
-        2. Call :func:`refresh_repo` to pull the latest commits or :func:`clone_repo` if no cache
-           exists yet.
-        3. Invoke this tool with matching ``repo_path``/``branch``/``cache_strategy`` to fetch
-           file text or a directory listing.
-        4. Handle ``{"status": "error"}`` responses that indicate the repository is missing,
-           cloning, or failed to refresh. See **Repository Discovery & Preparation** in the server
-           instructions for prerequisite details.
-
-        Parameters
-        ----------
-        repo_path:
-            Exact identifier originally supplied to :func:`clone_repo`. A mismatched string returns
-            ``{"status": "error", "error": "Repository not found..."}``.
-        resource_path:
-            Relative path inside the repository. Defaults to ``"."`` (repository root) when
-            omitted.
-        branch:
-            Target branch when ``cache_strategy == "per-branch"``. Ignored for shared caches.
-        cache_strategy:
-            ``"shared"`` (default) or ``"per-branch"``; must match the strategy used during the
-            initial clone.
-
-        Responses
-        ---------
-        * File payload – ``{"type": "file", "path": <relative path>, "content": <text>,
-          "branch": <str>, "cache_strategy": <str>}``.
-        * Directory payload – ``{"type": "directory", "path": <relative path>, "contents":
-          [<entries>], "branch": <str>, "cache_strategy": <str>}``.
-        * Error payload – ``{"status": "error", "error": <message>}`` for cache misses,
-          incomplete clones, or unexpected failures.
-
-        Notes
-        -----
-        * Directory results are not recursive; call again with a child ``resource_path`` to drill
-          down.
-        * File contents are returned verbatim without pagination. Consider repository size when
-          fetching large binaries or generated files.
-        * Cross-reference the server instructions for cloning and cache-strategy expectations.
->>>>>>> 5c28eb31
         """
         try:
             if resource_path is None:
@@ -213,7 +154,6 @@
             return {"status": "error", "error": str(e)}
 
     @mcp_server.tool(name="refresh_repo")
-<<<<<<< HEAD
     async def refresh_repo(
         repo_path: str, branch: Optional[str] = None, cache_strategy: str = "shared"
     ) -> dict:
@@ -259,45 +199,6 @@
             - If branch is specified, switches to that branch after pulling latest changes
             - cache_strategy should match the strategy used during original clone
             - Operation runs in background, check get_repo_map_content for status
-=======
-    async def refresh_repo(repo_path: str, branch: Optional[str] = None, cache_strategy: str = "shared") -> dict:
-        """Refresh a cached repository and restart analysis in the background.
-
-        Workflow
-        --------
-        1. Ensure the repository was previously cloned with the same ``cache_strategy``.
-        2. Call this tool to pull remote changes (Git) or recopy local sources into the cache.
-        3. The server triggers a fresh repository-map build. Poll :func:`get_source_repo_map`
-           until the returned ``status`` becomes ``"success"``.
-
-        Parameters
-        ----------
-        repo_path:
-            Identifier originally passed to :func:`clone_repo`.
-        branch:
-            Optional branch to check out after refresh. Required when working with a
-            ``per-branch`` cache entry different from the active branch.
-        cache_strategy:
-            ``"shared"`` (default) or ``"per-branch"``; must match the initial clone. The server
-            validates this before attempting an update.
-
-        Response schema
-        ---------------
-        ``{"status": "pending", "path": <cache path>, "message": <str>, "cache_strategy": <str>}``
-            Refresh accepted and the analysis rebuild is running asynchronously.
-        ``{"status": "switched_branch", "path": <cache path>, "message": <str>, "cache_strategy": <str>, "current_branch": <str>, "previous_branch": <str>}``
-            The cache switched branches before kicking off analysis.
-        ``{"status": "error", "error": <message>, "cache_strategy": <str>}``
-            Validation or refresh failed; no analysis rebuild is scheduled.
-
-        Notes
-        -----
-        * The source repository is never mutated; only the cached copy is updated.
-        * Refreshes may take time for large histories. If the client times out, re-poll
-          :func:`get_source_repo_map` or :func:`list_repository_branches` to confirm completion.
-        * See the server instructions section **Refresh & Analysis Lifecycle** for end-to-end
-          polling guidance.
->>>>>>> 5c28eb31
         """
         try:
             # Validate cache_strategy
@@ -314,7 +215,6 @@
             logger.error(f"Error refreshing repository: {e}", exc_info=True)
             return {"status": "error", "error": str(e)}
 
-<<<<<<< HEAD
     @mcp_server.tool(name="list_cached_repository_branches")
     async def list_cached_repository_branches(repo_url: str) -> dict:
         """
@@ -366,41 +266,6 @@
             - Useful for PR review workflows to see all available branch versions
             - Shows both active and completed cache entries
             - Helps identify which cache strategy was used for each entry
-=======
-    @mcp_server.tool(name="list_repository_branches")
-    async def list_repository_branches(repo_url: str) -> dict:
-        """Enumerate cached branches and analysis statuses for a repository URL.
-
-        Parameters
-        ----------
-        repo_url:
-            Exact URL/path previously supplied to :func:`clone_repo`.
-
-        Response schema
-        ---------------
-        ``{"status": "success", "repo_url": <str>, "cached_branches": [...], "total_cached": <int>}``
-            * ``cached_branches`` entries expose:
-              - ``requested_branch`` – branch passed to :func:`clone_repo`.
-              - ``current_branch`` – branch currently checked out in the cache (for shared caches
-                this may differ from ``requested_branch`` after refresh operations).
-              - ``cache_path`` – fully qualified cache location on disk.
-              - ``cache_strategy`` – ``"shared"`` or ``"per-branch"``.
-              - ``last_access`` – ISO timestamp of the most recent tool interaction.
-              - ``clone_status`` – ``{"status": "cloning"|"complete"|"error", "message": <str>,
-                "updated_at": <iso>}``.
-              - ``repo_map_status`` – ``{"status": "building"|"waiting"|"success"|"error"|"threshold_exceeded", "message": <str>, "updated_at": <iso>}``.
-        ``{"status": "error", "error": <message>}``
-            Provided when the repository has never been cloned or when metadata cannot be read.
-
-        Usage notes
-        -----------
-        * Use this tool before switching branches so you can reuse an existing cache entry instead
-          of recloning.
-        * Pairs naturally with :func:`refresh_repo` and :func:`get_source_repo_map` to monitor
-          long-running analysis work.
-        * Refer to the server instructions section **Cache Directory Layout & Branch Handling** for
-          guidance on interpreting shared vs. per-branch entries.
->>>>>>> 5c28eb31
         """
         try:
             return await repo_manager.list_repository_branches(repo_url)
@@ -471,7 +336,6 @@
             return {"status": "error", "error": str(e)}
 
     @mcp_server.tool(name="clone_repo")
-<<<<<<< HEAD
     async def clone_repo(
         url: str, branch: Optional[str] = None, cache_strategy: str = "shared"
     ) -> dict:
@@ -527,47 +391,6 @@
             - Repository map building starts automatically after clone completes
             - Use get_source_repo_map to check analysis status and retrieve results
             - Per-branch strategy allows simultaneous access to different branches
-=======
-    async def clone_repo(url: str, branch: Optional[str] = None, cache_strategy: str = "shared") -> dict:
-        """Clone or copy a repository into the MCP cache and kick off analysis.
-
-        Operational sequence
-        --------------------
-        1. Provide a ``url`` or local path and select a cache strategy.
-        2. The server clones (Git) or copies (filesystem) the repository into its cache.
-        3. A repository map build begins automatically. Poll :func:`get_source_repo_map` for
-           progress updates.
-
-        Parameters
-        ----------
-        url:
-            Remote Git URL or local path to analyze. This exact string becomes the canonical
-            ``repo_path`` for all subsequent tools.
-        branch:
-            Branch to check out immediately after cloning. Defaults to ``"main"`` if omitted.
-        cache_strategy:
-            ``"shared"`` (single cache entry reused for every branch) or ``"per-branch"`` (dedicated
-            cache per branch, recommended for PR/feature review workflows).
-
-        Response schema
-        ---------------
-        ``{"status": "pending", "path": <cache path>, "message": <str>, "cache_strategy": <str>, "current_branch": <str>}``
-            Clone/copy accepted and analysis is running in the background.
-        ``{"status": "already_cloned", "path": <cache path>, "message": <str>, "cache_strategy": <str>, "current_branch": <str>}``
-            Cache entry already existed; the server reused it and kept the active branch.
-        ``{"status": "switched_branch", "path": <cache path>, "message": <str>, "cache_strategy": <str>, "current_branch": <str>, "previous_branch": <str>}``
-            Shared cache reused after switching branches in place.
-        ``{"status": "error", "error": <message>, "cache_strategy": <str>}``
-            Clone failed; no analysis will start.
-
-        Notes
-        -----
-        * The source repository is read-only—no pushes or commits are performed by the server.
-        * Cloning can take time for large histories. If the client disconnects, re-run this tool to
-          receive the current status or check :func:`list_repository_branches`.
-        * See **Repository Discovery & Preparation** in the server instructions for
-          recommendations on choosing between shared and per-branch caches.
->>>>>>> 5c28eb31
         """
         try:
             # Default branch to "main" if not provided
@@ -601,58 +424,41 @@
         branch: str = "",
         cache_strategy: str = "shared",
     ) -> dict:
-        """Return the latest semantic repository map built for a cached project.
-
-        What it provides
-        ----------------
-        * Hierarchical summaries of files, classes, functions, and relationships.
-        * Metadata about excluded files, token budgets, and completion state.
-        * Status updates while background analysis is still running.
-
-        Parameters
-        ----------
-        repo_path:
-            Exact identifier used with :func:`clone_repo`.
-        directories:
-            Optional list of directory prefixes to include. When paired with ``files`` the tool
-            intersects both sets, returning only matching files inside the provided directories.
-        files:
-            Optional list of filenames (relative paths). When provided alone, any path match within
-            the repository is considered.
-        max_tokens:
-            Soft cap on the size of the textual map. Large limits increase processing time; consult
-            **Analysis Size Management** in the server instructions for recommended ranges.
-        branch:
-            Branch name when querying ``per-branch`` caches.
-        cache_strategy:
-            ``"shared"`` (default) or ``"per-branch"``; must align with the earlier clone.
-
-        Status values
-        -------------
-        ``success``
-            ``content`` contains the complete map and ``metadata["is_complete"]`` is ``True``.
-        ``building``
-            Analysis is running. ``message`` describes the stage. Call again later.
-        ``waiting``
-            The repository has been cloned but map construction has not started yet (e.g., queued).
-        ``threshold_exceeded``
-            Size or token thresholds prevented completion. ``metadata`` includes guidance for
-            narrowing scope.
-        ``error``
-            Analysis failed. Review the ``error`` field and consider recloning or refreshing.
-
-        Response payload
-        ----------------
-        ``{"status": <status>, "content": <str | None>, "metadata": {"excluded_files_by_dir": {...}, "is_complete": <bool>, "max_tokens": <int | None>, "token_budget_used": <int | None>}, "message": <str | None>, "error": <str | None>}``
-
-        Notes
-        -----
-        * The initial map build launches automatically after :func:`clone_repo`. Until it finishes
-          you will see ``building``/``waiting`` responses.
-        * For large monorepos, combine ``directories`` and ``files`` to scope the analysis before
-          raising ``max_tokens``.
-        * The server instructions outline strategies for refreshing stalled analyses and
-          interpreting ``threshold_exceeded`` guidance.
+        """
+        Retrieve a semantic analysis map of the repository's code structure.
+
+        Returns a detailed map of the repository's structure, including file hierarchy,
+        code elements (functions, classes, methods), and their relationships. Can analyze
+        specific files/directories or the entire repository.
+
+        Args:
+            repo_path (str): Path or URL matching what was originally provided to clone_repo
+            files (List[str], optional): Specific files to analyze. If None, analyzes all files
+            directories (List[str], optional): Specific directories to analyze. If None, analyzes all directories
+            max_tokens (int, optional): Limit total tokens in analysis. Useful for large repositories
+            branch (str, optional): Specific branch to analyze (only used with per-branch cache strategy)
+            cache_strategy (str, optional): Cache strategy - "shared" (default) or "per-branch"
+
+        Returns:
+            dict: Response with format:
+                {
+                    "status": str,  # "success", "building", "waiting", or "error"
+                    "content": str,  # Hierarchical representation of code structure
+                    "metadata": {    # Analysis metadata
+                        "excluded_files_by_dir": dict,
+                        "is_complete": bool,
+                        "max_tokens": int
+                    },
+                    "message": str,  # Present for "building"/"waiting" status
+                    "error": str     # Present for "error" status
+                }
+
+        Note:
+            - Repository must be previously cloned using clone_repo
+            - Initial analysis happens in background after clone
+            - Returns "building" status while analysis is in progress
+            - Content includes file structure, code elements, and their relationships
+            - For large repos, consider using max_tokens or targeting specific directories
         """
         try:
             # Convert empty lists to None for backend compatibility
@@ -683,39 +489,30 @@
         branch: str = "",
         cache_strategy: str = "shared",
     ) -> dict:
-        """Summarize directory structure and analyzable files within a cached repository.
-
-        Parameters
-        ----------
-        repo_path:
-            Identifier originally passed to :func:`clone_repo`.
-        directories:
-            Optional subset of directories to report. When omitted the entire repository is
-            scanned. Providing values reduces processing time on large projects.
-        include_files:
-            When ``True``, each directory entry includes a non-recursive list of file paths.
-        branch:
-            Branch name to inspect when the cache strategy is ``per-branch``.
-        cache_strategy:
-            ``"shared"`` or ``"per-branch"`` (default ``"shared"``). Must match the clone.
-
-        Response schema
-        ---------------
-        ``{"status": "success", "directories": [...], "total_analyzable_files": <int>, "message": <str | None>}``
-            * Each directory entry contains:
-              - ``path`` – relative directory path.
-              - ``analyzable_files`` – count of files matching the server's analyzable extensions.
-              - ``extensions`` – mapping of extension → count.
-              - ``files`` – present only when ``include_files=True``.
-        ``{"status": "error", "error": <message>}``
-            Returned when the repository is missing, still cloning, or another failure occurs.
-
-        Notes
-        -----
-        * Use this tool to decide which directories to pass to :func:`get_source_repo_map` or
-          :func:`get_repo_critical_files`.
-        * See **Repository Discovery & Preparation** in the server instructions for cloning
-          prerequisites and branch-handling details.
+        """
+        Get repository structure information with optional file listings.
+
+        Args:
+            repo_path: Path/URL matching what was provided to clone_repo
+            directories: Optional list of directories to limit results to
+            include_files: Whether to include list of files in response
+
+        Returns:
+            dict: {
+                "status": str,
+                "message": str,
+                "directories": [{
+                    "path": str,
+                    "analyzable_files": int,
+                    "extensions": {
+                        "py": 10,
+                        "java": 5,
+                        "ts": 3
+                    },
+                    "files": [str]  # Only present if include_files=True
+                }],
+                "total_analyzable_files": int
+            }
         """
         try:
             # Convert empty lists to None for backend compatibility
@@ -746,46 +543,34 @@
         branch: str = "",
         cache_strategy: str = "shared",
     ) -> dict:
-        """Rank repository files by structural importance using complexity metrics.
-
-        Parameters
-        ----------
-        repo_path:
-            Identifier originally provided to :func:`clone_repo`.
-        files:
-            Optional collection of file paths to evaluate. When combined with ``directories`` the
-            tool analyzes only files matching both filters.
-        directories:
-            Optional list of directory prefixes. When omitted, the entire repository is scanned.
-        limit:
-            Maximum number of ranked results to return (default ``50``). Use lower values to focus on
-            the highest-impact files.
-        include_metrics:
-            When ``True`` (default) includes the raw metrics underlying the importance score.
-        branch:
-            Branch name for ``per-branch`` caches.
-        cache_strategy:
-            ``"shared"`` or ``"per-branch"`` (default ``"shared"``); must match the clone.
-
-        Response schema
-        ---------------
-        ``{"status": "success", "files": [...], "total_files_analyzed": <int>, "message": <str | None>}``
-            * Each ``files`` entry contains:
-              - ``path`` – relative file path.
-              - ``importance_score`` – weighted sum of function count, total/max cyclomatic
-                complexity, and lines of code.
-              - ``metrics`` – included when ``include_metrics=True`` with keys ``total_ccn``,
-                ``max_ccn``, ``function_count``, and ``nloc``.
-        ``{"status": "error", "error": <message>}``
-            Returned when the repository is missing or when analysis fails.
-
-        Notes
-        -----
-        * Use this ranking to target deeper dives with :func:`get_source_repo_map` or code review.
-        * Complexity analysis can take several seconds on large repositories. If the client
-          disconnects, repeat the call to check progress—the analyzer caches intermediate results.
-        * Refer to **Analysis Size Management** in the server instructions for guidance on narrowing
-          ``files``/``directories`` filters when thresholds are exceeded.
+        """
+        Analyze and identify the most structurally significant files in a codebase.
+
+        Uses code complexity metrics to calculate importance scores, helping identify
+        files that are most critical for understanding the system's structure.
+
+        Args:
+            repo_path: Path/URL matching what was provided to clone_repo
+            files: Optional list of specific files to analyze
+            directories: Optional list of specific directories to analyze
+            limit: Maximum number of files to return (default: 50)
+            include_metrics: Include detailed metrics in response (default: True)
+
+        Returns:
+            dict: {
+                "status": str,  # "success", "error"
+                "files": [{
+                    "path": str,
+                    "importance_score": float,
+                    "metrics": {  # Only if include_metrics=True
+                        "total_ccn": int,
+                        "max_ccn": int,
+                        "function_count": int,
+                        "nloc": int
+                    }
+                }],
+                "total_files_analyzed": int
+            }
         """
         try:
             # Import and initialize the analyzer
@@ -818,7 +603,6 @@
             }
 
     @mcp_server.tool(name="get_repo_documentation")
-<<<<<<< HEAD
     async def get_repo_documentation(
         repo_path: str, branch: Optional[str] = None, cache_strategy: str = "shared"
     ) -> dict:
@@ -862,40 +646,6 @@
                         }
                     }
                 }
-=======
-    async def get_repo_documentation(repo_path: str, branch: Optional[str] = None, cache_strategy: str = "shared") -> dict:
-        """Aggregate documentation assets discovered in a cloned repository.
-
-        Parameters
-        ----------
-        repo_path:
-            Identifier originally passed to :func:`clone_repo`.
-        branch:
-            Branch name for ``per-branch`` caches.
-        cache_strategy:
-            ``"shared"`` or ``"per-branch"`` (default ``"shared"``); must match the clone.
-
-        Response schema
-        ---------------
-        ``{"status": "success", "documentation": {"files": [...], "directories": [...], "stats": {...}}, "message": <str | None>}``
-            * ``files`` – list of documentation artifacts with ``path``, ``category`` (readme/api/
-              design/etc.), and ``format`` (markdown/rst/html/plain).
-            * ``directories`` – aggregate counts by directory.
-            * ``stats`` – overall totals, counts by category, and counts by format.
-        ``{"status": "waiting", "message": <str>}``
-            Documentation scan queued or still running.
-        ``{"status": "error", "message": <str>}``
-            Repository missing, still cloning, or analysis failed.
-
-        Notes
-        -----
-        * Documentation discovery runs as part of the repository-map workflow. Expect ``waiting``
-          until the initial clone has finished building its map.
-        * Use these results to surface README files, architecture docs, or onboarding guides in
-          downstream conversations.
-        * Consult **Documentation Discovery Workflow** in the server instructions for additional
-          curation tips and category definitions.
->>>>>>> 5c28eb31
         """
         try:
             # Call documentation backend module (thin endpoint)
